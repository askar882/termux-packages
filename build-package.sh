--- conflicted
+++ resolved
@@ -439,46 +439,7 @@
 }
 
 # Function to get TERMUX_PKG_VERSION from build.sh
-<<<<<<< HEAD
 source scripts/termux_extract_dep_info.sh
-=======
-termux_extract_dep_info() {
-	package=$1
-	if [ ! -d packages/$package ] && [ -f packages/*/${package}.subpackage.sh ]; then
-		# We are dealing with a subpackage
-		TERMUX_ARCH=$(
-			# set TERMUX_SUBPKG_PLATFORM_INDEPENDENT to mother package's value and override if needed
-			TERMUX_PKG_PLATFORM_INDEPENDENT=""
-			source $(dirname $(find packages/ -name "$package.subpackage.sh"))/build.sh
-			TERMUX_SUBPKG_PLATFORM_INDEPENDENT=$TERMUX_PKG_PLATFORM_INDEPENDENT
-			source $(find packages/ -name "$package.subpackage.sh")
-			if [ "$TERMUX_SUBPKG_PLATFORM_INDEPENDENT" = yes ]; then
-				echo all
-			else
-				echo $TERMUX_ARCH
-			fi
-		)
-
-		package=$(basename $(dirname $(find packages/ -name "$package.subpackage.sh")))
-	elif [ "${package/-dev/}-dev" == "${package}" ]; then
-		# dev package
-		package=${package/-dev/}
-	fi
-	(
-		# Reset TERMUX_PKG_PLATFORM_INDEPENDENT and TERMUX_PKG_REVISION since these aren't
-		# mandatory in a build.sh. Otherwise these will equal the main package's values for
-		# deps that should have the default values
-		TERMUX_PKG_PLATFORM_INDEPENDENT=""
-		TERMUX_PKG_REVISION="0"
-		source packages/$package/build.sh
-		if [ "$TERMUX_PKG_PLATFORM_INDEPENDENT" = yes ]; then TERMUX_ARCH=all; fi
-		if [ "$TERMUX_PKG_REVISION" != "0" ] || [ "$TERMUX_PKG_VERSION" != "${TERMUX_PKG_VERSION/-/}" ]; then
-			TERMUX_PKG_VERSION+="-$TERMUX_PKG_REVISION"
-		fi
-		echo ${TERMUX_ARCH} ${TERMUX_PKG_VERSION}
-	)
-}
->>>>>>> aa047719
 
 termux_download_deb() {
 	local package=$1
